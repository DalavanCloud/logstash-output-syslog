# encoding: utf-8
require "logstash/outputs/base"
require "logstash/namespace"
require "date"
require "logstash/codecs/plain"


# Send events to a syslog server.
#
# You can send messages compliant with RFC3164 or RFC5424
# using either UDP or TCP as the transport protocol.
#
# By default the contents of the `message` field will be shipped as
# the free-form message text part of the emitted syslog message. If
# your messages don't have a `message` field or if you for some other
# reason want to change the emitted message, modify the `message`
# configuration option.
class LogStash::Outputs::Syslog < LogStash::Outputs::Base
  config_name "syslog"

  FACILITY_LABELS = [
    "kernel",
    "user-level",
    "mail",
    "daemon",
    "security/authorization",
    "syslogd",
    "line printer",
    "network news",
    "uucp",
    "clock",
    "ftp",
    "ntp",
    "log audit",
    "log alert",
    "local0",
    "local1",
    "local2",
    "local3",
    "local4",
    "local5",
    "local6",
    "local7",
  ]

  SEVERITY_LABELS = [
    "emergency",
    "alert",
    "critical",
    "error",
    "warning",
    "notice",
    "informational",
    "debug",
  ]

  # syslog server address to connect to
  config :host, :validate => :string, :required => true

  # syslog server port to connect to
  config :port, :validate => :number, :required => true

  # when connection fails, retry interval in sec.
  config :reconnect_interval, :validate => :number, :default => 1

  # syslog server protocol. you can choose between udp, tcp and ssl/tls over tcp
  config :protocol, :validate => ["tcp", "udp", "ssl-tcp"], :default => "udp"

  # Verify the identity of the other end of the SSL connection against the CA.
  config :ssl_verify, :validate => :boolean, :default => false

  # The SSL CA certificate, chainfile or CA path. The system CA path is automatically included.
  config :ssl_cacert, :validate => :path

  # SSL certificate path
  config :ssl_cert, :validate => :path

  # SSL key path
  config :ssl_key, :validate => :path

  # SSL key passphrase
  config :ssl_key_passphrase, :validate => :password, :default => nil

  # use label parsing for severity and facility levels
  # use priority field if set to false
  config :use_labels, :validate => :boolean, :default => true

  # syslog priority
  # The new value can include `%{foo}` strings
  # to help you build a new value from other parts of the event.
  config :priority, :validate => :string, :default => "%{syslog_pri}"

  # facility label for syslog message
  # default fallback to user-level as in rfc3164
  # The new value can include `%{foo}` strings
  # to help you build a new value from other parts of the event.
  config :facility, :validate => :string, :default => "user-level"

  # severity label for syslog message
  # default fallback to notice as in rfc3164
  # The new value can include `%{foo}` strings
  # to help you build a new value from other parts of the event.
  config :severity, :validate => :string, :default => "notice"

  # source host for syslog message. The new value can include `%{foo}` strings
  # to help you build a new value from other parts of the event.
  config :sourcehost, :validate => :string, :default => "%{host}"

  # timestamp for syslog message
  config :timestamp, :validate => :string, :default => "%{@timestamp}", :deprecated => "This setting is no longer necessary. The RFC setting will determine what time format is used."

  # application name for syslog message. The new value can include `%{foo}` strings
  # to help you build a new value from other parts of the event.
  config :appname, :validate => :string, :default => "LOGSTASH"

  # process id for syslog message. The new value can include `%{foo}` strings
  # to help you build a new value from other parts of the event.
  config :procid, :validate => :string, :default => "-"

  # message text to log. The new value can include `%{foo}` strings
  # to help you build a new value from other parts of the event.
  config :message, :validate => :string, :default => "%{message}"

  # message id for syslog message. The new value can include `%{foo}` strings
  # to help you build a new value from other parts of the event.
  config :msgid, :validate => :string, :default => "-"

  # syslog message format: you can choose between rfc3164 or rfc5424
  config :rfc, :validate => ["rfc3164", "rfc5424"], :default => "rfc3164"

  def register
    @client_socket = nil

<<<<<<< HEAD
    if @codec.instance_of? LogStash::Codecs::Plain
      if @codec.config["format"].nil?
        @codec = LogStash::Codecs::Plain.new({"format" => @message})
      end
    end
    @codec.on_event(&method(:publish))
=======
    if ssl?
      @ssl_context = setup_ssl
    end
>>>>>>> f3f0357b

    # use instance variable to avoid string comparison for each event
    @is_rfc3164 = (@rfc == "rfc3164")
  end

  def receive(event)
    @codec.encode(event)
  end

  def publish(event, payload)
    appname = event.sprintf(@appname)
    procid = event.sprintf(@procid)
    sourcehost = event.sprintf(@sourcehost)

    message = payload.to_s.rstrip.gsub(/[\r][\n]/, "\n").gsub(/[\n]/, '\n')

    # fallback to pri 13 (facility 1, severity 5)
    if @use_labels
      facility_code = (FACILITY_LABELS.index(event.sprintf(@facility)) || 1)
      severity_code = (SEVERITY_LABELS.index(event.sprintf(@severity)) || 5)
      priority = (facility_code * 8) + severity_code
    else
      priority = Integer(event.sprintf(@priority)) rescue 13
      priority = 13 if (priority < 0 || priority > 191)
    end

    if @is_rfc3164
      timestamp = event.sprintf("%{+MMM dd HH:mm:ss}")
      syslog_msg = "<#{priority.to_s}>#{timestamp} #{sourcehost} #{appname}[#{procid}]: #{message}"
    else
      msgid = event.sprintf(@msgid)
      timestamp = event.sprintf("%{+YYYY-MM-dd'T'HH:mm:ss.SSSZZ}")
      syslog_msg = "<#{priority.to_s}>1 #{timestamp} #{sourcehost} #{appname} #{procid} #{msgid} - #{message}"
    end

    begin
      @client_socket ||= connect
      @client_socket.write(syslog_msg + "\n")
    rescue => e
      # We don't expect udp connections to fail because they are stateless, but ...
      # udp connections may fail/raise an exception if used with localhost/127.0.0.1
      return if udp?

      @logger.warn("syslog " + @protocol + " output exception: closing, reconnecting and resending event", :host => @host, :port => @port, :exception => e, :backtrace => e.backtrace, :event => event)
      @client_socket.close rescue nil
      @client_socket = nil

      sleep(@reconnect_interval)
      retry
    end
  end

  private

  def udp?
    @protocol == "udp"
  end

  def ssl?
    @protocol == "ssl-tcp"
  end

  def connect
    socket = nil
    if udp?
      socket = UDPSocket.new
      socket.connect(@host, @port)
    else
      socket = TCPSocket.new(@host, @port)
      if ssl?
        socket = OpenSSL::SSL::SSLSocket.new(socket, @ssl_context)
        begin
          socket.connect
        rescue OpenSSL::SSL::SSLError => ssle
          @logger.error("SSL Error", :exception => ssle,
                        :backtrace => ssle.backtrace)
          # NOTE(mrichar1): Hack to prevent hammering peer
          sleep(5)
          raise
        end
      end
    end
    socket
  end

  def setup_ssl
    require "openssl"
    ssl_context = OpenSSL::SSL::SSLContext.new
    ssl_context.cert = OpenSSL::X509::Certificate.new(File.read(@ssl_cert))
    ssl_context.key = OpenSSL::PKey::RSA.new(File.read(@ssl_key),@ssl_key_passphrase)
    if @ssl_verify
      cert_store = OpenSSL::X509::Store.new
      # Load the system default certificate path to the store
      cert_store.set_default_paths
      if File.directory?(@ssl_cacert)
        cert_store.add_path(@ssl_cacert)
      else
        cert_store.add_file(@ssl_cacert)
      end
      ssl_context.cert_store = cert_store
      ssl_context.verify_mode = OpenSSL::SSL::VERIFY_PEER|OpenSSL::SSL::VERIFY_FAIL_IF_NO_PEER_CERT
    end
    ssl_context
  end
end<|MERGE_RESOLUTION|>--- conflicted
+++ resolved
@@ -131,18 +131,16 @@
   def register
     @client_socket = nil
 
-<<<<<<< HEAD
+    if ssl?
+      @ssl_context = setup_ssl
+    end
+    
     if @codec.instance_of? LogStash::Codecs::Plain
       if @codec.config["format"].nil?
         @codec = LogStash::Codecs::Plain.new({"format" => @message})
       end
     end
     @codec.on_event(&method(:publish))
-=======
-    if ssl?
-      @ssl_context = setup_ssl
-    end
->>>>>>> f3f0357b
 
     # use instance variable to avoid string comparison for each event
     @is_rfc3164 = (@rfc == "rfc3164")
