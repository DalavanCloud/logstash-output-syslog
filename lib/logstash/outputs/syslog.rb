# encoding: utf-8
require "logstash/outputs/base"
require "logstash/namespace"
require "date"
require "logstash/codecs/plain"


# Send events to a syslog server.
#
# You can send messages compliant with RFC3164 or RFC5424
# using either UDP or TCP as the transport protocol.
#
# By default the contents of the `message` field will be shipped as
# the free-form message text part of the emitted syslog message. If
# your messages don't have a `message` field or if you for some other
# reason want to change the emitted message, modify the `message`
# configuration option.
class LogStash::Outputs::Syslog < LogStash::Outputs::Base
  config_name "syslog"

  FACILITY_LABELS = [
    "kernel",
    "user-level",
    "mail",
    "daemon",
    "security/authorization",
    "syslogd",
    "line printer",
    "network news",
    "uucp",
    "clock",
    "security/authorization",
    "ftp",
    "ntp",
    "log audit",
    "log alert",
    "clock",
    "local0",
    "local1",
    "local2",
    "local3",
    "local4",
    "local5",
    "local6",
    "local7",
  ]

  SEVERITY_LABELS = [
    "emergency",
    "alert",
    "critical",
    "error",
    "warning",
    "notice",
    "informational",
    "debug",
  ]

  # syslog server address to connect to
  config :host, :validate => :string, :required => true

  # syslog server port to connect to
  config :port, :validate => :number, :required => true

  # when connection fails, retry interval in sec.
  config :reconnect_interval, :validate => :number, :default => 1

  # syslog server protocol. you can choose between udp and tcp
  config :protocol, :validate => ["tcp", "udp"], :default => "udp"

  # use label parsing for severity and facility levels
  # use priority field if set to false
  config :use_labels, :validate => :boolean, :default => true

  # syslog priority
  # The new value can include `%{foo}` strings
  # to help you build a new value from other parts of the event.
  config :priority, :validate => :string, :default => "%{syslog_pri}"

  # facility label for syslog message
  # default fallback to user-level as in rfc3164
  # The new value can include `%{foo}` strings
  # to help you build a new value from other parts of the event.
  config :facility, :validate => :string, :default => "user-level"

  # severity label for syslog message
  # default fallback to notice as in rfc3164
  # The new value can include `%{foo}` strings
  # to help you build a new value from other parts of the event.
  config :severity, :validate => :string, :default => "notice"

  # source host for syslog message. The new value can include `%{foo}` strings
  # to help you build a new value from other parts of the event.
  config :sourcehost, :validate => :string, :default => "%{host}"

  # timestamp for syslog message
  config :timestamp, :validate => :string, :default => "%{@timestamp}", :deprecated => "This setting is no longer necessary. The RFC setting will determine what time format is used."

  # application name for syslog message. The new value can include `%{foo}` strings
  # to help you build a new value from other parts of the event.
  config :appname, :validate => :string, :default => "LOGSTASH"

  # process id for syslog message. The new value can include `%{foo}` strings
  # to help you build a new value from other parts of the event.
  config :procid, :validate => :string, :default => "-"

  # message text to log. The new value can include `%{foo}` strings
  # to help you build a new value from other parts of the event.
  config :message, :validate => :string, :default => "%{message}"

  # message id for syslog message. The new value can include `%{foo}` strings
  # to help you build a new value from other parts of the event.
  config :msgid, :validate => :string, :default => "-"

  # syslog message format: you can choose between rfc3164 or rfc5424
  config :rfc, :validate => ["rfc3164", "rfc5424"], :default => "rfc3164"

  def register
    @client_socket = nil

<<<<<<< HEAD
    if @codec.instance_of? LogStash::Codecs::Plain
      if @codec.config["format"].nil?
        @codec = LogStash::Codecs::Plain.new({"format" => @message})
      end
    end
    @codec.on_event(&method(:publish))

    facility_code = FACILITY_LABELS.index(@facility)
    severity_code = SEVERITY_LABELS.index(@severity)
    @priority = (facility_code * 8) + severity_code

=======
>>>>>>> c99ba712
    # use instance variable to avoid string comparison for each event
    @is_rfc3164 = (@rfc == "rfc3164")
  end

  def receive(event)
    @codec.encode(event)
  end

  def publish(event, payload)
    appname = event.sprintf(@appname)
    procid = event.sprintf(@procid)
    sourcehost = event.sprintf(@sourcehost)

<<<<<<< HEAD
    message = payload.to_s.rstrip.gsub(/[\r][\n]/, "\n").gsub(/[\n]/, '\n')

    if @is_rfc3164
      timestamp = event.sprintf("%{+MMM dd HH:mm:ss}")
      syslog_msg = "<#{@priority.to_s}>#{timestamp} #{sourcehost} #{appname}[#{procid}]: #{message}"
    else
      msgid = event.sprintf(@msgid)
      timestamp = event.sprintf("%{+YYYY-MM-dd'T'HH:mm:ss.SSSZZ}")
      syslog_msg = "<#{@priority.to_s}>1 #{timestamp} #{sourcehost} #{appname} #{procid} #{msgid} - #{message}"
=======
    # fallback to pri 13 (facility 1, severity 5)
    if @use_labels
      facility_code = (FACILITY_LABELS.index(event.sprintf(@facility)) || 1)
      severity_code = (SEVERITY_LABELS.index(event.sprintf(@severity)) || 5)
      priority = (facility_code * 8) + severity_code
    else
      priority = Integer(event.sprintf(@priority)) rescue 13
      priority = 13 if (priority < 0 || priority > 191)
    end

    if @is_rfc3164
      timestamp = event.sprintf("%{+MMM dd HH:mm:ss}")
      syslog_msg = "<#{priority.to_s}>#{timestamp} #{sourcehost} #{appname}[#{procid}]: #{event.sprintf(@message)}"
    else
      msgid = event.sprintf(@msgid)
      timestamp = event.sprintf("%{+YYYY-MM-dd'T'HH:mm:ss.SSSZZ}")
      syslog_msg = "<#{priority.to_s}>1 #{timestamp} #{sourcehost} #{appname} #{procid} #{msgid} - #{event.sprintf(@message)}"
>>>>>>> c99ba712
    end

    begin
      @client_socket ||= connect
      @client_socket.write(syslog_msg + "\n")
    rescue => e
      @logger.warn("syslog " + @protocol + " output exception: closing, reconnecting and resending event", :host => @host, :port => @port, :exception => e, :backtrace => e.backtrace, :event => event)
      @client_socket.close rescue nil
      @client_socket = nil

      sleep(@reconnect_interval)
      retry
    end
  end

  private

  def udp?
    @protocol == "udp"
  end

  def connect
    socket = nil
    if udp?
      socket = UDPSocket.new
      socket.connect(@host, @port)
    else
      socket = TCPSocket.new(@host, @port)
    end
    socket
  end
end<|MERGE_RESOLUTION|>--- conflicted
+++ resolved
@@ -118,7 +118,6 @@
   def register
     @client_socket = nil
 
-<<<<<<< HEAD
     if @codec.instance_of? LogStash::Codecs::Plain
       if @codec.config["format"].nil?
         @codec = LogStash::Codecs::Plain.new({"format" => @message})
@@ -126,12 +125,6 @@
     end
     @codec.on_event(&method(:publish))
 
-    facility_code = FACILITY_LABELS.index(@facility)
-    severity_code = SEVERITY_LABELS.index(@severity)
-    @priority = (facility_code * 8) + severity_code
-
-=======
->>>>>>> c99ba712
     # use instance variable to avoid string comparison for each event
     @is_rfc3164 = (@rfc == "rfc3164")
   end
@@ -145,17 +138,8 @@
     procid = event.sprintf(@procid)
     sourcehost = event.sprintf(@sourcehost)
 
-<<<<<<< HEAD
     message = payload.to_s.rstrip.gsub(/[\r][\n]/, "\n").gsub(/[\n]/, '\n')
 
-    if @is_rfc3164
-      timestamp = event.sprintf("%{+MMM dd HH:mm:ss}")
-      syslog_msg = "<#{@priority.to_s}>#{timestamp} #{sourcehost} #{appname}[#{procid}]: #{message}"
-    else
-      msgid = event.sprintf(@msgid)
-      timestamp = event.sprintf("%{+YYYY-MM-dd'T'HH:mm:ss.SSSZZ}")
-      syslog_msg = "<#{@priority.to_s}>1 #{timestamp} #{sourcehost} #{appname} #{procid} #{msgid} - #{message}"
-=======
     # fallback to pri 13 (facility 1, severity 5)
     if @use_labels
       facility_code = (FACILITY_LABELS.index(event.sprintf(@facility)) || 1)
@@ -168,12 +152,11 @@
 
     if @is_rfc3164
       timestamp = event.sprintf("%{+MMM dd HH:mm:ss}")
-      syslog_msg = "<#{priority.to_s}>#{timestamp} #{sourcehost} #{appname}[#{procid}]: #{event.sprintf(@message)}"
+      syslog_msg = "<#{priority.to_s}>#{timestamp} #{sourcehost} #{appname}[#{procid}]: #{message}"
     else
       msgid = event.sprintf(@msgid)
       timestamp = event.sprintf("%{+YYYY-MM-dd'T'HH:mm:ss.SSSZZ}")
-      syslog_msg = "<#{priority.to_s}>1 #{timestamp} #{sourcehost} #{appname} #{procid} #{msgid} - #{event.sprintf(@message)}"
->>>>>>> c99ba712
+      syslog_msg = "<#{priority.to_s}>1 #{timestamp} #{sourcehost} #{appname} #{procid} #{msgid} - #{message}"
     end
 
     begin
